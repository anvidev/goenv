--- conflicted
+++ resolved
@@ -15,6 +15,7 @@
 - `Duration(key string, fallback time.Duration) time.Duration` - Get duration with fallback
 - `MustString(key string) string` - Get required string (panics if empty/unset)
 - `Struct(v any) error` - Populate a struct using `goenv` struct tags
+- `Load(filenames ...string) error` - Loads 1 or more files in the environment. If no file is provided ".env" is used.
 
 ## Basic Usage
 
@@ -62,61 +63,6 @@
 }
 ```
 
-<<<<<<< HEAD
-## Loading environment variables
-
-To load your environment variables, simply place the following code in your main function.
-
-```go
-
-package main
-
-import (
-    // other imports
-
-    "github.com/anvidev/goenv"
-
-    // more imports
-)
-
-func main() {
-    err := goenv.Load()
-    if err != nil {
-        // handle error
-    }
-
-    // your code goes here
-}
-
-```
-
-> [!CAUTION]
-> Running `Load` multiple times with different files might override values for duplicate keys
-
-`Load` will by default try to load ".env".
-
-However you can also provide file path(s) to `Load`, to load multiple files or from a specific location.
-
-The code would then look like this:
-
-```go
-    err := goenv.Load("path/to/environment")
-    if err != nil {
-        // handle error
-    }
-```
-
-## Functions
-
-- `String(key, fallback string) string` - Get string with fallback
-- `Int(key string, fallback int) int` - Get integer with fallback
-- `Bool(key string, fallback bool) bool` - Get boolean with fallback
-- `Duration(key string, fallback time.Duration) time.Duration` - Get duration with fallback
-- `MustString(key string) string` - Get required string (panics if empty/unset)
-- `Load(filenames ...string) error` - Loads 1 or more files in the environment. If no file is provided ".env" is used.
-
-All functions (except `Load` and `MustString`) return the fallback value if the environment variable is not set or cannot be parsed.
-=======
 Using `goenv` struct tags
 
 ```go
@@ -166,7 +112,50 @@
 |----------|----------------------------------------------------------------------|
 | default  | Sets the field value to default if environment variable is not found |
 | required | Returns an error if environment variable is not found                |
->>>>>>> a333a9a5
+
+## Loading environment variables
+
+To load your environment variables, simply place the following code in your main function.
+
+```go
+
+package main
+
+import (
+    // imports
+
+    "github.com/anvidev/goenv"
+
+    // more imports
+)
+
+func main() {
+    err := goenv.Load()
+    if err != nil {
+        // handle error
+    }
+
+    // your code goes here
+}
+
+```
+
+> [!CAUTION]
+> Running `Load` multiple times with different files might override values for duplicate keys
+
+`Load` will by default try to load ".env".
+
+However you can also provide file path(s) to `Load`, to load multiple files or from a specific location.
+
+The code would then look like this:
+
+```go
+    err := goenv.Load("path/to/environment")
+    if err != nil {
+        // handle error
+    }
+```
+
 
 ## License
 
